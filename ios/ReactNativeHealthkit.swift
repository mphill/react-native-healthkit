--- conflicted
+++ resolved
@@ -1,13 +1,9 @@
 import HealthKit
 import CoreLocation
-<<<<<<< HEAD
-//import WorkoutKit
-=======
 
 #if canImport(WorkoutKit)
 import WorkoutKit
 #endif
->>>>>>> 11463857
 
 @objc(ReactNativeHealthkit)
 @available(iOS 10.0, *)
@@ -785,11 +781,7 @@
                                         activityStartDate = self._dateFormatter.string(from: start)
                                     }
                                     if let end = activity.endDate as Date? {
-<<<<<<< HEAD
-                                        activityEndDate = self._dateFormatter.string(from: end)
-=======
                                         activityEndDate = self._dateFormatter.string(from: activity.endDate!)
->>>>>>> 11463857
                                     }
                                     let activityDict: [String: Any] = [
                                         "startDate": activityStartDate,
@@ -807,18 +799,6 @@
                             dict.setValue(serializeQuantity(unit: HKUnit.count(), quantity: workout.totalFlightsClimbed), forKey: "totalFlightsClimbed")
                         }
                         
-<<<<<<< HEAD
-//                        if #available(iOS 17.0, *) {
-//                            do {
-//                                let workoutplan = try await workout.workoutPlan
-//                                if let workoutplanId = workoutplan?.id {
-//                                    dict["workoutPlanId"] = workoutplanId.uuidString
-//                                }
-//                            } catch {
-//                                // handle error
-//                            }
-//                        }
-=======
                         #if canImport(WorkoutKit)
                         if #available(iOS 17.0, *) {
                             do {
@@ -831,7 +811,6 @@
                             }
                         }
                         #endif
->>>>>>> 11463857
                         
                         arr.add(dict)
                     }
