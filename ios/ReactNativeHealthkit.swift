--- conflicted
+++ resolved
@@ -17,11 +17,6 @@
         self._runningQueries = [String: HKQuery]()
         self._dateFormatter = ISO8601DateFormatter()
         self._dateFormatter.formatOptions = [.withInternetDateTime, .withFractionalSeconds]
-<<<<<<< HEAD
-        
-=======
-
->>>>>>> fc5f4174
         if HKHealthStore.isHealthDataAvailable() {
             self._store = HKHealthStore.init()
         }
@@ -301,11 +296,6 @@
                 if let type = HKSampleType.categoryType(forIdentifier: typeId) {
                     let value = sample["value"] as! Int
                     let metadata = sample["metadata"] as? [String: Any]
-<<<<<<< HEAD
-                    
-=======
-
->>>>>>> fc5f4174
                     let categorySample = HKCategorySample.init(type: type, value: value, start: start, end: end, metadata: metadata)
                     initializedSamples.insert(categorySample)
                 }
@@ -331,8 +321,6 @@
 
         guard let type = HKWorkoutActivityType.init(rawValue: typeIdentifier) else {
             return reject(TYPE_IDENTIFIER_ERROR, "Failed to initialize HKWorkoutActivityType " + typeIdentifier.description, nil)
-<<<<<<< HEAD
-=======
         }
 
         // if start and end both exist,  ensure that start date is before end date
@@ -340,7 +328,6 @@
             if startDate > endDate {
                 return reject(GENERIC_ERROR, "Start date must be before end date", nil)
             }
->>>>>>> fc5f4174
         }
 
         // if start and end both exist,  ensure that start date is before end date
@@ -355,11 +342,6 @@
         var totalDistance: HKQuantity?
         var totalSwimmingStrokeCount: HKQuantity?
         var totalFlightsClimbed: HKQuantity?
-<<<<<<< HEAD
-        
-=======
-
->>>>>>> fc5f4174
         // generating quantity samples
         for quantity in quantities {
             let typeId = HKQuantityTypeIdentifier.init(rawValue: quantity["quantityType"] as! String)
@@ -384,11 +366,6 @@
                 if typeId == HKQuantityTypeIdentifier.flightsClimbed {
                     totalFlightsClimbed = quantity
                 }
-<<<<<<< HEAD
-                
-=======
-
->>>>>>> fc5f4174
                 if let quantityStart, let quantityEnd {
                     let quantityStartDate = self._dateFormatter.date(from: quantityStart) ?? start
                     let quantityEndDate = self._dateFormatter.date(from: quantityEnd) ?? end
@@ -401,11 +378,6 @@
                 }
             }
         }
-<<<<<<< HEAD
-        
-=======
-
->>>>>>> fc5f4174
         // creating workout
         var workout: HKWorkout?
 
@@ -422,35 +394,20 @@
         if workout == nil {
             workout = HKWorkout.init(activityType: type, start: start, end: end, workoutEvents: nil, totalEnergyBurned: totalEnergyBurned, totalDistance: totalDistance, metadata: metadata)
         }
-<<<<<<< HEAD
-        
-=======
-
->>>>>>> fc5f4174
+
         guard let workout = workout else {
             reject(GENERIC_ERROR, "Could not create workout", nil)
             return
         }
-<<<<<<< HEAD
-        
-        // saving workout, samples and route
-        store.save(workout) { (success: Bool, error: Error?) in
-=======
 
         // saving workout, samples and route
         store.save(workout) { (_: Bool, error: Error?) in
->>>>>>> fc5f4174
             guard error == nil else {
                 reject(GENERIC_ERROR, error!.localizedDescription, error)
                 return
             }
-<<<<<<< HEAD
-            
-            store.add(initializedSamples, to: workout) { (success, error: Error?) in
-=======
 
             store.add(initializedSamples, to: workout) { (_, error: Error?) in
->>>>>>> fc5f4174
                 guard error == nil else {
                     reject(GENERIC_ERROR, error!.localizedDescription, error)
                     return
@@ -459,7 +416,6 @@
             }
         }
     }
-<<<<<<< HEAD
 
     // function which will take an array of location in string format and create an array of CLLocations
     func _createCLLocations(from locations: [[String: Any]]) -> [CLLocation] {
@@ -475,36 +431,14 @@
                   let timestamp = location["timestamp"] as? String else {
                 continue
             }
-            
-=======
-
-    // function which will take an array of location in string format and create an array of CLLocations
-    func _createCLLocations(from locations: [[String: Any]]) -> [CLLocation] {
-        var clLocations: [CLLocation] = []
-        for location in locations {
-            guard let latitude = location["latitude"] as? CLLocationDegrees,
-                  let longitude = location["longitude"] as? CLLocationDegrees,
-                  let altitude = location["altitude"] as? CLLocationDistance,
-                  let horizontalAccuracy = location["horizontalAccuracy"] as? CLLocationAccuracy,
-                  let verticalAccuracy = location["verticalAccuracy"] as? CLLocationAccuracy,
-                  let course = location["course"] as? CLLocationDirection,
-                  let speed = location["speed"] as? CLLocationSpeed,
-                  let timestamp = location["timestamp"] as? String else {
-                continue
-            }
-
->>>>>>> fc5f4174
+
             let date = self._dateFormatter.date(from: timestamp) ?? Date()
             let clLocation = CLLocation(coordinate: CLLocationCoordinate2D(latitude: latitude, longitude: longitude), altitude: altitude, horizontalAccuracy: horizontalAccuracy, verticalAccuracy: verticalAccuracy, course: course, speed: speed, timestamp: date)
             clLocations.append(clLocation)
         }
         return clLocations
     }
-<<<<<<< HEAD
-    
-=======
-
->>>>>>> fc5f4174
+
     @available(iOS 13.0.0, *)
     @objc(saveWorkoutRoute:locations:resolve:reject:)
     func saveWorkoutRoute(workoutUUID: String, locations: [[String: Any]], resolve: @escaping RCTPromiseResolveBlock, reject: @escaping RCTPromiseRejectBlock) {
@@ -522,11 +456,6 @@
                         if clLocations.isEmpty {
                             return reject(GENERIC_ERROR, "No locations provided", nil)
                         }
-<<<<<<< HEAD
-                        
-=======
-
->>>>>>> fc5f4174
                         // create route
                         let routeBuilder = HKWorkoutRouteBuilder(healthStore: store, device: nil)
                         try await routeBuilder.insertRouteData(clLocations)
@@ -778,11 +707,6 @@
 
     @objc(queryWorkoutSamples:distanceUnitString:from:to:limit:ascending:resolve:reject:)
     func queryWorkoutSamples(energyUnitString: String, distanceUnitString: String, from: Date, to: Date, limit: Int, ascending: Bool, resolve: @escaping RCTPromiseResolveBlock, reject: @escaping RCTPromiseRejectBlock) {
-<<<<<<< HEAD
-        
-=======
-
->>>>>>> fc5f4174
         guard let store = _store else {
             return reject(INIT_ERROR, INIT_ERROR_MESSAGE, nil)
         }
@@ -822,26 +746,16 @@
                             "metadata": serializeMetadata(metadata: workout.metadata),
                             "sourceRevision": serializeSourceRevision(_sourceRevision: workout.sourceRevision) as Any
                         ]
-<<<<<<< HEAD
-                        
-                        //this is used for our laps functionality to get markers
-                        //https://developer.apple.com/documentation/healthkit/hkworkoutevent
-=======
 
                         // this is used for our laps functionality to get markers
                         // https://developer.apple.com/documentation/healthkit/hkworkoutevent
->>>>>>> fc5f4174
                         var eventArray: [[String: Any]] = []
                         if let events = workout.workoutEvents {
                             for event in events {
                                 let eventStartDate = self._dateFormatter.string(from: event.dateInterval.start)
                                 let eventEndDate = self._dateFormatter.string(from: event.dateInterval.end)
                                 let eventDict: [String: Any] = [
-<<<<<<< HEAD
-                                    "type": event.type.rawValue, //https://developer.apple.com/documentation/healthkit/hkworkouteventtype
-=======
                                     "type": event.type.rawValue, // https://developer.apple.com/documentation/healthkit/hkworkouteventtype
->>>>>>> fc5f4174
                                     "startDate": eventStartDate,
                                     "endDate": eventEndDate
                                 ]
@@ -849,17 +763,6 @@
                             }
                         }
                         dict["events"] = eventArray
-<<<<<<< HEAD
-                        
-                        //also used for our laps functionality to get activities for custom workouts defined by the user
-                        //https://developer.apple.com/documentation/healthkit/hkworkout/1615340-init
-                        //it seems this might be depricated in the latest beta so this might need updating!
-                        var activitiesArray: [[String: Any]] = []
-                        if #available(iOS 16.0, *) {
-                            let activities: [HKWorkoutActivity] = workout.workoutActivities
-                            
-                            if !activities.isEmpty{
-=======
 
                         // also used for our laps functionality to get activities for custom workouts defined by the user
                         // https://developer.apple.com/documentation/healthkit/hkworkout/1615340-init
@@ -869,7 +772,6 @@
                             let activities: [HKWorkoutActivity] = workout.workoutActivities
 
                             if !activities.isEmpty {
->>>>>>> fc5f4174
                                 for activity in activities {
                                     var activityStartDate = ""
                                     var activityEndDate = ""
@@ -890,26 +792,6 @@
                             }
                         }
                         dict["activities"] = activitiesArray
-<<<<<<< HEAD
-                        
-                        if #available(iOS 11, *) {
-                            dict.setValue(serializeQuantity(unit: HKUnit.count(), quantity: workout.totalFlightsClimbed), forKey: "totalFlightsClimbed")
-                        }
-                        
-                        #if canImport(WorkoutKit)
-                        if #available(iOS 17.0, *) {
-                            do {
-                                let workoutplan = try await workout.workoutPlan
-                                if let workoutplanId = workoutplan?.id {
-                                    dict["workoutPlanId"] = workoutplanId.uuidString
-                                }
-                            } catch {
-                                // handle error
-                            }
-                        }
-                        #endif
-                        
-=======
 
                         if #available(iOS 11, *) {
                             dict.setValue(serializeQuantity(unit: HKUnit.count(), quantity: workout.totalFlightsClimbed), forKey: "totalFlightsClimbed")
@@ -930,7 +812,6 @@
                         }
                         #endif
 
->>>>>>> fc5f4174
                         arr.add(dict)
                     }
                 }
@@ -1274,11 +1155,7 @@
 
         let samples = try! await withCheckedThrowingContinuation {
             (continuation: CheckedContinuation<[HKSample], Error>) in
-<<<<<<< HEAD
-            let query = HKSampleQuery(sampleType: HKObjectType.workoutType(), predicate: workoutPredicate, limit: 1, sortDescriptors: nil) { (query, results, error) in
-=======
             let query = HKSampleQuery(sampleType: HKObjectType.workoutType(), predicate: workoutPredicate, limit: 1, sortDescriptors: nil) { (_, results, error) in
->>>>>>> fc5f4174
 
                 if let hasError = error {
                     continuation.resume(throwing: hasError)
