--- conflicted
+++ resolved
@@ -73,13 +73,9 @@
     - FlipperKit/FlipperKitNetworkPlugin
   - fmt (6.2.1)
   - glog (0.3.5)
-<<<<<<< HEAD
-  - hermes-engine (0.11.0)
-=======
   - hermes-engine (0.71.8):
     - hermes-engine/Pre-built (= 0.71.8)
   - hermes-engine/Pre-built (0.71.8)
->>>>>>> e1b8ad83
   - kingstinct-react-native-healthkit (6.1.0):
     - React
   - libevent (2.1.12)
@@ -611,13 +607,8 @@
   Flipper-RSocket: d9d9ade67cbecf6ac10730304bf5607266dd2541
   FlipperKit: cbdee19bdd4e7f05472a66ce290f1b729ba3cb86
   fmt: ff9d55029c625d3757ed641535fd4a75fedc7ce9
-<<<<<<< HEAD
-  glog: 476ee3e89abb49e07f822b48323c51c57124b572
-  hermes-engine: 84e3af1ea01dd7351ac5d8689cbbea1f9903ffc3
-=======
   glog: 04b94705f318337d7ead9e6d17c019bd9b1f6b1b
   hermes-engine: 47986d26692ae75ee7a17ab049caee8864f855de
->>>>>>> e1b8ad83
   kingstinct-react-native-healthkit: dccae4f18de0566a64eb4e5a108e0b0942600602
   libevent: 4049cae6c81cdb3654a443be001fb9bdceff7913
   OpenSSL-Universal: ebc357f1e6bc71fa463ccb2fe676756aff50e88c
